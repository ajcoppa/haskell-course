--- conflicted
+++ resolved
@@ -35,7 +35,10 @@
 -- >>> runStateT ((+1) <$> (pure 2) :: StateT Int List Int) 0
 -- [(3,0)]
 instance Functor f => Functor (StateT s f) where
-<<<<<<< HEAD
+  (<$>) ::
+    (a -> b)
+    -> StateT s f a
+    -> StateT s f b
   g <$> (StateT stateTF) = StateT (\s ->
     -- stateTF :: s -> f (a, s)
     -- stateResult :: f (a, s)
@@ -46,14 +49,6 @@
         applyToFirst f (x,y) = (f x, y)
     -- then we can fmap it over f to get f (b, s)!
     in (applyToFirst g) <$> stateResult)
-=======
-  (<$>) ::
-    (a -> b)
-    -> StateT s f a
-    -> StateT s f b
-  (<$>) =
-    error "todo: Course.StateT (<$>)#instance (StateT s f)"
->>>>>>> 0501080f
 
 -- | Implement the `Applicative` instance for @StateT s f@ given a @Monad f@.
 --
@@ -69,8 +64,19 @@
 -- >>> import qualified Prelude as P
 -- >>> runStateT (StateT (\s -> Full ((+2), s P.++ [1])) <*> (StateT (\s -> Full (2, s P.++ [2])))) [0]
 -- Full (4,[0,1,2])
-<<<<<<< HEAD
-instance Bind f => Apply (StateT s f) where
+--
+-- >>> runStateT (StateT (\s -> ((+2), s P.++ [1]) :. ((+3), s P.++ [1]) :. Nil) <*> (StateT (\s -> (2, s P.++ [2]) :. Nil))) [0]
+-- [(4,[0,1,2]),(5,[0,1,2])]
+instance Monad f => Applicative (StateT s f) where
+  pure ::
+    a
+    -> StateT s f a
+  pure x = StateT $ \s -> pure (x, s)
+
+  (<*>) ::
+   StateT s f (a -> b)
+    -> StateT s f a
+    -> StateT s f b
   (StateT stF) <*> (StateT stX) = StateT $ \s ->
     let mFWithState = stF s
         applyToFirst :: (a -> b) -> (a, c) -> (b, c)
@@ -78,53 +84,23 @@
         bindF (f, s') = applyToFirst f <$> stX s'
     in bindF =<< mFWithState
 
--- | Implement the `Applicative` instance for @StateT s f@ given a @Applicative f@.
-=======
->>>>>>> 0501080f
---
--- >>> runStateT (StateT (\s -> ((+2), s P.++ [1]) :. ((+3), s P.++ [1]) :. Nil) <*> (StateT (\s -> (2, s P.++ [2]) :. Nil))) [0]
--- [(4,[0,1,2]),(5,[0,1,2])]
-instance Monad f => Applicative (StateT s f) where
-<<<<<<< HEAD
-  pure x = StateT $ \s -> pure (x, s)
-=======
-  pure ::
-    a
-    -> StateT s f a
-  pure =
-    error "todo: Course.StateT pure#instance (StateT s f)"
-  (<*>) ::
-   StateT s f (a -> b)
-    -> StateT s f a
-    -> StateT s f b
-  (<*>) =
-    error "todo: Course.StateT (<*>)#instance (StateT s f)"
->>>>>>> 0501080f
-
 -- | Implement the `Monad` instance for @StateT s f@ given a @Monad f@.
 -- Make sure the state value is passed through in `bind`.
 --
 -- >>> runStateT ((const $ putT 2) =<< putT 1) 0
 -- ((),2)
-<<<<<<< HEAD
-instance Monad f => Bind (StateT s f) where
-  f =<< (StateT stX) = StateT $ \s ->
-    stX s >>= \(x, s') ->
-    return (f x) >>= \(StateT y) ->
-    y s'
-
-=======
 --
 -- >>> let modify f = StateT (\s -> pure ((), f s)) in runStateT (modify (+1) >>= \() -> modify (*2)) 7
 -- ((),16)
->>>>>>> 0501080f
 instance Monad f => Monad (StateT s f) where
   (=<<) ::
     (a -> StateT s f b)
     -> StateT s f a
     -> StateT s f b
-  (=<<) =
-    error "todo: Course.StateT (=<<)#instance (StateT s f)"
+  f =<< (StateT stX) = StateT $ \s ->
+    stX s >>= \(x, s') ->
+    return (f x) >>= \(StateT y) ->
+    y s'
 
 -- | A `State'` is `StateT` specialised to the `Id` functor.
 type State' s a =
@@ -137,12 +113,7 @@
 state' ::
   (s -> (a, s))
   -> State' s a
-<<<<<<< HEAD
 state' f = StateT $ \s -> return (f s)
-=======
-state' =
-  error "todo: Course.StateT#state'"
->>>>>>> 0501080f
 
 -- | Provide an unwrapper for `State'` values.
 --
@@ -152,12 +123,7 @@
   State' s a
   -> s
   -> (a, s)
-<<<<<<< HEAD
 runState' (StateT sf) s = runId $ sf s
-=======
-runState' =
-  error "todo: Course.StateT#runState'"
->>>>>>> 0501080f
 
 -- | Run the `StateT` seeded with `s` and retrieve the resulting state.
 execT ::
@@ -165,24 +131,14 @@
   StateT s f a
   -> s
   -> f s
-<<<<<<< HEAD
 execT (StateT st) s = snd <$> st s
-=======
-execT =
-  error "todo: Course.StateT#execT"
->>>>>>> 0501080f
 
 -- | Run the `State` seeded with `s` and retrieve the resulting state.
 exec' ::
   State' s a
   -> s
   -> s
-<<<<<<< HEAD
 exec' st s = snd $ runState' st s
-=======
-exec' =
-  error "todo: Course.StateT#exec'"
->>>>>>> 0501080f
 
 -- | Run the `StateT` seeded with `s` and retrieve the resulting value.
 evalT ::
@@ -190,24 +146,14 @@
   StateT s f a
   -> s
   -> f a
-<<<<<<< HEAD
 evalT (StateT st) s = fst <$> st s
-=======
-evalT =
-  error "todo: Course.StateT#evalT"
->>>>>>> 0501080f
 
 -- | Run the `State` seeded with `s` and retrieve the resulting value.
 eval' ::
   State' s a
   -> s
   -> a
-<<<<<<< HEAD
 eval' st s = fst $ runState' st s
-=======
-eval' =
-  error "todo: Course.StateT#eval'"
->>>>>>> 0501080f
 
 -- | A `StateT` where the state also distributes into the produced value.
 --
@@ -216,12 +162,7 @@
 getT ::
   Monad f =>
   StateT s f s
-<<<<<<< HEAD
 getT = StateT $ \s -> return (s, s)
-=======
-getT =
-  error "todo: Course.StateT#getT"
->>>>>>> 0501080f
 
 -- | A `StateT` where the resulting state is seeded with the given value.
 --
@@ -234,12 +175,7 @@
   Monad f =>
   s
   -> StateT s f ()
-<<<<<<< HEAD
 putT x = StateT $ \_ -> return ((), x)
-=======
-putT =
-  error "todo: Course.StateT#putT"
->>>>>>> 0501080f
 
 -- | Remove all duplicate elements in a `List`.
 --
@@ -250,14 +186,9 @@
   (Ord a, Num a) =>
   List a
   -> List a
-<<<<<<< HEAD
 distinct' xs =
   eval (filtering f xs) S.empty where
   f x = State $ \s -> (S.notMember x s, S.insert x s)
-=======
-distinct' =
-  error "todo: Course.StateT#distinct'"
->>>>>>> 0501080f
 
 -- | Remove all duplicate elements in a `List`.
 -- However, if you see a value greater than `100` in the list,
@@ -274,17 +205,12 @@
   (Ord a, Num a) =>
   List a
   -> Optional (List a)
-<<<<<<< HEAD
 distinctF xs =
   evalT (filtering f xs) S.empty where
   f x = StateT $ \s ->
     if x > 100
     then Empty
     else Full (S.notMember x s, S.insert x s)
-=======
-distinctF =
-  error "todo: Course.StateT#distinctF"
->>>>>>> 0501080f
 
 -- | An `OptionalT` is a functor of an `Optional` value.
 data OptionalT f a =
@@ -298,20 +224,16 @@
 -- >>> runOptionalT $ (+1) <$> OptionalT (Full 1 :. Empty :. Nil)
 -- [Full 2,Empty]
 instance Functor f => Functor (OptionalT f) where
-<<<<<<< HEAD
   f <$> (OptionalT x) = OptionalT $ (mapOptional f) <$> x
   -- or...            = OptionalT $ (f <$>) <$> x
-=======
-  (<$>) =
-    error "todo: Course.StateT (<$>)#instance (OptionalT f)"
->>>>>>> 0501080f
 
 -- | Implement the `Applicative` instance for `OptionalT f` given a Applicative f.
 --
 -- >>> runOptionalT $ OptionalT (Full (+1) :. Full (+2) :. Nil) <*> OptionalT (Full 1 :. Empty :. Nil)
 -- [Full 2,Empty,Full 3,Empty]
-<<<<<<< HEAD
-instance Apply f => Apply (OptionalT f) where
+instance Applicative f => Applicative (OptionalT f) where
+  pure x = OptionalT $ pure (Full x)
+
   (OptionalT foF) <*> (OptionalT foX) = OptionalT $
     (twiceOptional ($)) <$> foF <*> foX
   {- Explanation: twiceOptional feeds two Optionals into a function,
@@ -325,23 +247,11 @@
 
   Note: lift2 could also be used as a more general twiceOptional. -}
 
--- | Implement the `Applicative` instance for `OptionalT f` given a Applicative f.
-instance Applicative f => Applicative (OptionalT f) where
-  pure x = OptionalT $ pure (Full x)
-=======
-instance Applicative f => Applicative (OptionalT f) where
-  pure =
-    error "todo: Course.StateT pure#instance (OptionalT f)"
-  (<*>) =
-    error "todo: Course.StateT (<*>)#instance (OptionalT f)"
->>>>>>> 0501080f
-
 -- | Implement the `Monad` instance for `OptionalT f` given a Monad f.
 --
 -- >>> runOptionalT $ (\a -> OptionalT (Full (a+1) :. Full (a+2) :. Nil)) =<< OptionalT (Full 1 :. Empty :. Nil)
 -- [Full 2,Full 3,Empty]
-<<<<<<< HEAD
-instance Monad m => Bind (OptionalT m) where
+instance Monad f => Monad (OptionalT f) where
   g =<< otMOX =
     {-
     =<< :: (a -> OptionalT m b)
@@ -397,12 +307,6 @@
     -}
     in OptionalT $ helper g =<< mOX
 
-=======
->>>>>>> 0501080f
-instance Monad f => Monad (OptionalT f) where
-  (=<<) =
-    error "todo: Course.StateT (=<<)#instance (OptionalT f)"
-
 -- | A `Logger` is a pair of a list of log values (`[l]`) and an arbitrary value (`a`).
 data Logger l a =
   Logger (List l) a
@@ -413,46 +317,27 @@
 -- >>> (+3) <$> Logger (listh [1,2]) 3
 -- Logger [1,2] 6
 instance Functor (Logger l) where
-<<<<<<< HEAD
   f <$> (Logger ls x) = Logger ls (f x)
-
--- | Implement the `Apply` instance for `Logger`.
---
--- >>> Logger (listh [1,2]) (+7) <*> Logger (listh [3,4]) 3
--- Logger [1,2,3,4] 10
-instance Apply (Logger l) where
-  (Logger fL f) <*> (Logger xL x) =
-    Logger (fL ++ xL) (f x)
-=======
-  (<$>) =
-    error "todo: Course.StateT (<$>)#instance (Logger l)"
->>>>>>> 0501080f
 
 -- | Implement the `Applicative` instance for `Logger`.
 --
 -- >>> pure "table" :: Logger Int P.String
 -- Logger [] "table"
-<<<<<<< HEAD
-instance Applicative (Logger l) where
-  pure = Logger Nil
-=======
 --
 -- >>> Logger (listh [1,2]) (+7) <*> Logger (listh [3,4]) 3
 -- Logger [1,2,3,4] 10
 instance Applicative (Logger l) where
-  pure =
-    error "todo: Course.StateT pure#instance (Logger l)"
-  (<*>) =
-    error "todo: Course.StateT (<*>)#instance (Logger l)"
->>>>>>> 0501080f
+  pure = Logger Nil
+
+  (Logger fL f) <*> (Logger xL x) =
+    Logger (fL ++ xL) (f x)
 
 -- | Implement the `Monad` instance for `Logger`.
 -- The `bind` implementation must append log values to maintain associativity.
 --
 -- >>> (\a -> Logger (listh [4,5]) (a+3)) =<< Logger (listh [1,2]) 3
 -- Logger [1,2,4,5] 6
-<<<<<<< HEAD
-instance Bind (Logger l) where
+instance Monad (Logger l) where
   f =<< (Logger xL x) =
     -- f :: a -> Logger l b
     let newLogger = f x
@@ -464,12 +349,6 @@
         y = getValue newLogger
     in Logger (xL ++ newLogs) (y)
 
-=======
->>>>>>> 0501080f
-instance Monad (Logger l) where
-  (=<<) =
-    error "todo: Course.StateT (=<<)#instance (Logger l)"
-
 -- | A utility function for producing a `Logger` with one log value.
 --
 -- >>> log1 1 2
@@ -478,12 +357,7 @@
   l
   -> a
   -> Logger l a
-<<<<<<< HEAD
 log1 l x = Logger (l :. Nil) x
-=======
-log1 =
-  error "todo: Course.StateT#log1"
->>>>>>> 0501080f
 
 -- | Remove all duplicate integers from a list. Produce a log as you go.
 -- If there is an element above 100, then abort the entire computation and produce no result.
@@ -503,7 +377,6 @@
   (Integral a, Show a) =>
   List a
   -> Logger Chars (Optional (List a))
-<<<<<<< HEAD
 distinctG xs =
   -- filtering ::
   --   Applicative f =>
@@ -525,8 +398,4 @@
           optValue = if x > 100
             then Empty
             else Full (S.notMember x s, S.insert x s)
-      in OptionalT $ Logger message optValue
-=======
-distinctG =
-  error "todo: Course.StateT#distinctG"
->>>>>>> 0501080f
+      in OptionalT $ Logger message optValue