--- conflicted
+++ resolved
@@ -64,25 +64,15 @@
 -- >>> (+1) <$> (zipper [3,2,1] 4 [5,6,7])
 -- [4,3,2] >5< [6,7,8]
 instance Functor ListZipper where
-<<<<<<< HEAD
   f <$> ListZipper xs y zs = ListZipper (f <$> xs) (f y) (f <$> zs)
-=======
-  (<$>) =
-    error "todo: Course.ListZipper (<$>)#instance ListZipper"
->>>>>>> 0501080f
 
 -- | Implement the `Functor` instance for `MaybeListZipper`.
 --
 -- >>> (+1) <$> (IsZ (zipper [3,2,1] 4 [5,6,7]))
 -- [4,3,2] >5< [6,7,8]
 instance Functor MaybeListZipper where
-<<<<<<< HEAD
   _ <$> IsNotZ = IsNotZ
   f <$> IsZ z = IsZ $ f <$> z
-=======
-  (<$>) =
-    error "todo: Course.ListZipper (<$>)#instance MaybeListZipper"
->>>>>>> 0501080f
 
 -- | Create a `MaybeListZipper` positioning the focus at the head.
 --
@@ -96,13 +86,8 @@
 fromList ::
   List a
   -> MaybeListZipper a
-<<<<<<< HEAD
 fromList Nil = IsNotZ
 fromList (x :. xs) = IsZ $ ListZipper Nil x xs
-=======
-fromList =
-  error "todo: Course.ListZipper#fromList"
->>>>>>> 0501080f
 
 -- | Retrieve the `ListZipper` from the `MaybeListZipper` if there is one.
 --
@@ -112,13 +97,8 @@
 toOptional ::
   MaybeListZipper a
   -> Optional (ListZipper a)
-<<<<<<< HEAD
 toOptional IsNotZ = Empty
 toOptional (IsZ z) = Full z
-=======
-toOptional =
-  error "todo: Course.ListZipper#toOptional"
->>>>>>> 0501080f
 
 zipper ::
   [a]
@@ -179,12 +159,7 @@
 toList ::
   ListZipper a
   -> List a
-<<<<<<< HEAD
 toList (ListZipper xs y zs) = reverse xs ++ (y :. Nil) ++ zs
-=======
-toList =
-  error "todo: Course.ListZipper#toList"
->>>>>>> 0501080f
 
 -- | Convert the given (maybe) zipper back to a list.
 toListZ ::
@@ -206,12 +181,7 @@
   (a -> a)
   -> ListZipper a
   -> ListZipper a
-<<<<<<< HEAD
 withFocus f (ListZipper xs y zs) = ListZipper xs (f y) zs
-=======
-withFocus =
-  error "todo: Course.ListZipper#withFocus"
->>>>>>> 0501080f
 
 -- | Set the focus of the zipper to the given value.
 -- /Tip:/ Use `withFocus`.
@@ -225,12 +195,7 @@
   a
   -> ListZipper a
   -> ListZipper a
-<<<<<<< HEAD
 setFocus newY = withFocus (const newY)
-=======
-setFocus =
-  error "todo: Course.ListZipper#setFocus"
->>>>>>> 0501080f
 
 -- A flipped infix alias for `setFocus`. This allows:
 --
@@ -252,12 +217,7 @@
 hasLeft ::
   ListZipper a
   -> Bool
-<<<<<<< HEAD
 hasLeft = not . isEmpty . lefts
-=======
-hasLeft =
-  error "todo: Course.ListZipper#hasLeft"
->>>>>>> 0501080f
 
 -- | Returns whether there are values to the right of focus.
 --
@@ -269,12 +229,7 @@
 hasRight ::
   ListZipper a
   -> Bool
-<<<<<<< HEAD
 hasRight = not . isEmpty . rights
-=======
-hasRight =
-  error "todo: Course.ListZipper#hasRight"
->>>>>>> 0501080f
 
 -- | Seek to the left for a location matching a predicate, starting from the
 -- current one.
@@ -298,7 +253,6 @@
   (a -> Bool)
   -> ListZipper a
   -> MaybeListZipper a
-<<<<<<< HEAD
 findLeft p lz@(ListZipper xs y zs) =
   if p y
   then IsZ lz
@@ -309,11 +263,6 @@
          in findLeft p (ListZipper newXs newY newZs)
     else IsNotZ
 
-=======
-findLeft =
-  error "todo: Course.ListZipper#findLeft"
-    
->>>>>>> 0501080f
 -- | Seek to the right for a location matching a predicate, starting from the
 -- current one.
 --
@@ -336,7 +285,6 @@
   (a -> Bool)
   -> ListZipper a
   -> MaybeListZipper a
-<<<<<<< HEAD
 findRight p lz@(ListZipper xs y zs) =
   if p y
   then IsZ lz
@@ -346,10 +294,6 @@
              newZs = drop 1 zs
          in findRight p (ListZipper newXs newY newZs)
     else IsNotZ
-=======
-findRight =
-  error "todo: Course.ListZipper#findRight"
->>>>>>> 0501080f
 
 -- | Move the zipper left, or if there are no elements to the left, go to the far right.
 --
@@ -361,7 +305,6 @@
 moveLeftLoop ::
   ListZipper a
   -> ListZipper a
-<<<<<<< HEAD
 moveLeftLoop (ListZipper Nil y zs) =
   let (newY :. remainingReversedZs) = reverse zs
       newXs = remainingReversedZs ++ listh [y]
@@ -371,10 +314,6 @@
       (newY :. _) = xs
       newZs = y :. zs
   in ListZipper newXs newY newZs
-=======
-moveLeftLoop =
-  error "todo: Course.ListZipper#moveLeftLoop"
->>>>>>> 0501080f
 
 -- | Move the zipper right, or if there are no elements to the right, go to the far left.
 --
@@ -386,7 +325,6 @@
 moveRightLoop ::
   ListZipper a
   -> ListZipper a
-<<<<<<< HEAD
 moveRightLoop (ListZipper xs y Nil) =
   let (newY :. remainingReversedXs) = reverse xs
       newZs = remainingReversedXs ++ listh [y]
@@ -396,10 +334,6 @@
       (newY :. _) = zs
       newZs = drop 1 zs
   in ListZipper newXs newY newZs
-=======
-moveRightLoop =
-  error "todo: Course.ListZipper#moveRightLoop"
->>>>>>> 0501080f
 
 -- | Move the zipper one position to the left.
 --
@@ -411,13 +345,8 @@
 moveLeft ::
   ListZipper a
   -> MaybeListZipper a
-<<<<<<< HEAD
 moveLeft (ListZipper Nil _ _) = IsNotZ
 moveLeft lz = IsZ $ moveLeftLoop lz
-=======
-moveLeft =
-  error "todo: Course.ListZipper#moveLeft"
->>>>>>> 0501080f
 
 -- | Move the zipper one position to the right.
 --
@@ -429,13 +358,8 @@
 moveRight ::
   ListZipper a
   -> MaybeListZipper a
-<<<<<<< HEAD
 moveRight (ListZipper _ _ Nil) = IsNotZ
 moveRight lz = IsZ $ moveRightLoop lz
-=======
-moveRight =
-  error "todo: Course.ListZipper#moveRight"
->>>>>>> 0501080f
 
 -- | Swap the current focus with the value to the left of focus.
 --
@@ -447,16 +371,11 @@
 swapLeft ::
   ListZipper a
   -> MaybeListZipper a
-<<<<<<< HEAD
 swapLeft (ListZipper Nil _ _) = IsNotZ
 swapLeft (ListZipper xs y zs) =
   let (newY :. remXs) = xs
       newXs = y :. remXs
   in IsZ $ ListZipper newXs newY zs
-=======
-swapLeft =
-  error "todo: Course.ListZipper#swapLeft"
->>>>>>> 0501080f
 
 -- | Swap the current focus with the value to the right of focus.
 --
@@ -468,16 +387,11 @@
 swapRight ::
   ListZipper a
   -> MaybeListZipper a
-<<<<<<< HEAD
 swapRight (ListZipper _ _ Nil) = IsNotZ
 swapRight (ListZipper xs y zs) =
   let (newY :. remZs) = zs
       newZs = y :. remZs
   in IsZ $ ListZipper xs newY newZs
-=======
-swapRight =
-  error "todo: Course.ListZipper#swapRight"
->>>>>>> 0501080f
 
 -- | Drop all values to the left of the focus.
 --
@@ -491,12 +405,7 @@
 dropLefts ::
   ListZipper a
   -> ListZipper a
-<<<<<<< HEAD
 dropLefts (ListZipper _ y zs) = ListZipper Nil y zs
-=======
-dropLefts =
-  error "todo: Course.ListZipper#dropLefts"
->>>>>>> 0501080f
 
 -- | Drop all values to the right of the focus.
 --
@@ -510,12 +419,7 @@
 dropRights ::
   ListZipper a
   -> ListZipper a
-<<<<<<< HEAD
 dropRights (ListZipper xs y _) = ListZipper xs y Nil
-=======
-dropRights =
-  error "todo: Course.ListZipper#dropRights"
->>>>>>> 0501080f
 
 -- | Move the focus left the given number of positions. If the value is negative, move right instead.
 --
