--- conflicted
+++ resolved
@@ -61,12 +61,8 @@
   (a -> b)
   -> f a
   -> f b
-<<<<<<< HEAD
 (<$>) = (<*>) . pure
-=======
-(<$>) =
-  error "todo: Course.Applicative#(<$>)"
->>>>>>> 0501080f
+
 
 -- | Insert into Id.
 --
@@ -75,21 +71,16 @@
 -- >>> Id (+10) <*> Id 8
 -- Id 18
 instance Applicative Id where
-<<<<<<< HEAD
-  pure = Id
-=======
   pure ::
     a
     -> Id a
-  pure =
-    error "todo: Course.Applicative pure#instance Id"
-  (<*>) :: 
+  pure = Id
+
+  (<*>) ::
     Id (a -> b)
     -> Id a
     -> Id b
-  (<*>) =
-    error "todo: Course.Applicative (<*>)#instance Id"
->>>>>>> 0501080f
+  (<*>) = mapId . runId
 
 -- | Insert into a List.
 --
@@ -98,21 +89,16 @@
 -- >>> (+1) :. (*2) :. Nil <*> 1 :. 2 :. 3 :. Nil
 -- [2,3,4,2,4,6]
 instance Applicative List where
-<<<<<<< HEAD
-  pure = (:. Nil)
-=======
   pure ::
     a
     -> List a
-  pure =
-    error "todo: Course.Applicative pure#instance List"
+  pure = (:. Nil)
+
   (<*>) ::
     List (a -> b)
     -> List a
     -> List b
-  (<*>) =
-    error "todo: Course.Apply (<*>)#instance List"
->>>>>>> 0501080f
+  fs <*> xs = flatMap (\f -> map f xs) fs
 
 -- | Insert into an Optional.
 --
@@ -127,21 +113,16 @@
 -- >>> Full (+8) <*> Empty
 -- Empty
 instance Applicative Optional where
-<<<<<<< HEAD
-  pure = Full
-=======
   pure ::
     a
     -> Optional a
-  pure =
-    error "todo: Course.Applicative pure#instance Optional"
+  pure = Full
+
   (<*>) ::
     Optional (a -> b)
     -> Optional a
     -> Optional b
-  (<*>) =
-    error "todo: Course.Apply (<*>)#instance Optional"
->>>>>>> 0501080f
+  (<*>) = twiceOptional (id)
 
 -- | Insert into a constant function.
 --
@@ -162,20 +143,16 @@
 --
 -- prop> pure x y == x
 instance Applicative ((->) t) where
-<<<<<<< HEAD
-  pure = const
-=======
   pure ::
     a
     -> ((->) t a)
-  pure =
-    error "todo: Course.Applicative pure#((->) t)"
+  pure = const
+
   (<*>) ::
     ((->) t (a -> b))
     -> ((->) t a)
     -> ((->) t b)
-  (<*>) =
-    error "todo: Course.Apply (<*>)#instance ((->) t)"
+  f <*> g = \x -> f x . g $ x
 
 
 -- | Apply a binary function in the environment.
@@ -203,8 +180,7 @@
   -> f a
   -> f b
   -> f c
-lift2 =
-  error "todo: Course.Applicative#lift2"
+lift2 g a b = g <$> a <*> b
 
 -- | Apply a ternary function in the environment.
 --
@@ -235,8 +211,7 @@
   -> f b
   -> f c
   -> f d
-lift3 =
-  error "todo: Course.Applicative#lift3"
+lift3 g a b c = g <$> a <*> b <*> c
 
 -- | Apply a quaternary function in the environment.
 --
@@ -268,8 +243,7 @@
   -> f c
   -> f d
   -> f e
-lift4 =
-  error "todo: Course.Applicative#lift4"
+lift4 g a b c d = g <$> a <*> b <*> c <*> d
 
 -- | Apply, discarding the value of the first argument.
 -- Pronounced, right apply.
@@ -294,8 +268,7 @@
   f a
   -> f b
   -> f b
-(*>) =
-  error "todo: Course.Applicative#(*>)"
+(*>) = lift2 (flip const)
 
 -- | Apply, discarding the value of the second argument.
 -- Pronounced, left apply.
@@ -320,9 +293,7 @@
   f b
   -> f a
   -> f b
-(<*) =
-  error "todo: Course.Applicative#(<*)"
->>>>>>> 0501080f
+(<*) = lift2 const
 
 -- | Sequences a list of structures to a structure of list.
 --
@@ -344,16 +315,11 @@
   Applicative f =>
   List (f a)
   -> f (List a)
-<<<<<<< HEAD
 -- I had to read LYAH's section on Applicatives to get this, but
 -- starting with this commented recursive version helped.
 --sequence Nil = pure Nil
 --sequence (x :. xs) = (:.) <$> x <*> sequence xs
 sequence = foldRight (lift2 (:.)) (pure Nil)
-=======
-sequence =
-  error "todo: Course.Applicative#sequence"
->>>>>>> 0501080f
 
 -- | Replicate an effect a given number of times.
 --
@@ -376,12 +342,7 @@
   Int
   -> f a
   -> f (List a)
-<<<<<<< HEAD
 replicateA n = sequence . replicate n
-=======
-replicateA =
-  error "todo: Course.Applicative#replicateA"
->>>>>>> 0501080f
 
 -- | Filter a list with a predicate that produces an effect.
 --
@@ -408,13 +369,8 @@
   (a -> f Bool)
   -> List a
   -> f (List a)
-<<<<<<< HEAD
 filtering p = foldRight f (pure Nil)
   where f x = lift2 (\valid -> if valid then (x :.) else id) (p x)
-=======
-filtering =
-  error "todo: Course.Applicative#filtering"
->>>>>>> 0501080f
 
 -----------------------
 -- SUPPORT LIBRARIES --
