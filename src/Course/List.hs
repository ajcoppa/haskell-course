--- conflicted
+++ resolved
@@ -75,13 +75,9 @@
   a
   -> List a
   -> a
-<<<<<<< HEAD
 headOr a Nil = a
 headOr _ (x :. _) = x
-=======
-headOr =
-  error "todo: Course.List#headOr"
->>>>>>> 0501080f
+
 
 -- | The product of the elements of a list.
 --
@@ -93,12 +89,7 @@
 product ::
   List Int
   -> Int
-<<<<<<< HEAD
 product = foldLeft (*) 1
-=======
-product =
-  error "todo: Course.List#product"
->>>>>>> 0501080f
 
 -- | Sum the elements of the list.
 --
@@ -112,12 +103,7 @@
 sum ::
   List Int
   -> Int
-<<<<<<< HEAD
 sum = foldLeft (+) 0
-=======
-sum =
-  error "todo: Course.List#sum"
->>>>>>> 0501080f
 
 -- | Return the length of the list.
 --
@@ -128,13 +114,8 @@
 length ::
   List a
   -> Int
-<<<<<<< HEAD
 length Nil = 0
 length (_ :. xs) = 1 + length xs
-=======
-length =
-  error "todo: Course.List#length"
->>>>>>> 0501080f
 
 -- | Map the given function on each element of the list.
 --
@@ -148,13 +129,8 @@
   (a -> b)
   -> List a
   -> List b
-<<<<<<< HEAD
 map _ Nil = Nil
 map f (x :. xs) = f x :. map f xs
-=======
-map =
-  error "todo: Course.List#map"
->>>>>>> 0501080f
 
 -- | Return elements satisfying the given predicate.
 --
@@ -170,15 +146,10 @@
   (a -> Bool)
   -> List a
   -> List a
-<<<<<<< HEAD
 filter _ Nil = Nil
 filter f (x :. xs) = if f x
   then x :. filter f xs
   else filter f xs
-=======
-filter =
-  error "todo: Course.List#filter"
->>>>>>> 0501080f
 
 -- | Append two lists to a new list.
 --
@@ -196,12 +167,7 @@
   List a
   -> List a
   -> List a
-<<<<<<< HEAD
 (++) = flip $ foldRight (:.)
-=======
-(++) =
-  error "todo: Course.List#(++)"
->>>>>>> 0501080f
 
 infixr 5 ++
 
@@ -218,12 +184,7 @@
 flatten ::
   List (List a)
   -> List a
-<<<<<<< HEAD
 flatten = foldLeft (++) Nil
-=======
-flatten =
-  error "todo: Course.List#flatten"
->>>>>>> 0501080f
 
 -- | Map a function then flatten to a list.
 --
@@ -239,11 +200,7 @@
   (a -> List b)
   -> List a
   -> List b
-<<<<<<< HEAD
 flatMap f = flatten . map f
-=======
-flatMap =
-  error "todo: Course.List#flatMap"
 
 -- | Flatten a list of lists to a list (again).
 -- HOWEVER, this time use the /flatMap/ function that you just wrote.
@@ -254,11 +211,10 @@
   -> List a
 flattenAgain =
   error "todo: Course.List#flattenAgain"
->>>>>>> 0501080f
 
 -- | Convert a list of optional values to an optional list of values.
 --
--- * If the list contains all `Full` values, 
+-- * If the list contains all `Full` values,
 -- then return `Full` list of values.
 --
 -- * If the list contains one or more `Empty` values,
@@ -281,12 +237,7 @@
 seqOptional ::
   List (Optional a)
   -> Optional (List a)
-<<<<<<< HEAD
 seqOptional = foldRight (twiceOptional (:.)) (Full Nil)
-=======
-seqOptional =
-  error "todo: Course.List#seqOptional"
->>>>>>> 0501080f
 
 -- | Find the first element in the list matching the predicate.
 --
@@ -308,15 +259,10 @@
   (a -> Bool)
   -> List a
   -> Optional a
-<<<<<<< HEAD
 find _ Nil = Empty
 find f (x :. xs) = if f x
   then Full x
   else find f xs
-=======
-find =
-  error "todo: Course.List#find"
->>>>>>> 0501080f
 
 -- | Determine if the length of the given list is greater than 4.
 --
@@ -334,7 +280,6 @@
 lengthGT4 ::
   List a
   -> Bool
-<<<<<<< HEAD
 lengthGT4 = lengthGT4Helper 0
 
 lengthGT4Helper ::
@@ -345,10 +290,6 @@
 lengthGT4Helper n (_ :. xs) = if n > 4
   then True
   else lengthGT4Helper (n + 1) xs
-=======
-lengthGT4 =
-  error "todo: Course.List#lengthGT4"
->>>>>>> 0501080f
 
 -- | Reverse a list.
 --
@@ -364,13 +305,8 @@
 reverse ::
   List a
   -> List a
-<<<<<<< HEAD
 reverse Nil = Nil
 reverse (x :. xs) = reverse xs ++ (x :. Nil)
-=======
-reverse =
-  error "todo: Course.List#reverse"
->>>>>>> 0501080f
 
 -- | Produce an infinite `List` that seeds with the given value at its head,
 -- then runs the given function for subsequent elements
@@ -384,12 +320,7 @@
   (a -> a)
   -> a
   -> List a
-<<<<<<< HEAD
 produce f x = x :. produce f (f x)
-=======
-produce =
-  error "todo: Course.List#produce"
->>>>>>> 0501080f
 
 -- | Do anything other than reverse a list.
 -- Is it even possible?
@@ -403,11 +334,7 @@
 notReverse ::
   List a
   -> List a
-<<<<<<< HEAD
 notReverse = reverse
-=======
-notReverse =
-  error "todo: Is it even possible?"
 
 ---- End of list exercises
 
@@ -415,7 +342,6 @@
   List Int
 largeList =
   listh [1..50000]
->>>>>>> 0501080f
 
 hlist ::
   List a
