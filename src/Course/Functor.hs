{-# LANGUAGE NoImplicitPrelude #-}
{-# LANGUAGE ScopedTypeVariables #-}
{-# LANGUAGE InstanceSigs #-}

module Course.Functor where

import Course.Core
import Course.Id
import Course.Optional
import Course.List
import qualified Prelude as P(fmap)

-- | All instances of the `Functor` type-class must satisfy two laws. These laws
-- are not checked by the compiler. These laws are given as:
--
-- * The law of identity
--   `∀x. (id <$> x) ≅ x`
--
-- * The law of composition
--   `∀f g x.(f . g <$> x) ≅ (f <$> (g <$> x))`
class Functor f where
  -- Pronounced, eff-map.
  (<$>) ::
    (a -> b)
    -> f a
    -> f b

infixl 4 <$>

-- $setup
-- >>> :set -XOverloadedStrings
-- >>> import Course.Core
-- >>> import qualified Prelude as P(return, (>>))

-- | Maps a function on the Id functor.
--
-- >>> (+1) <$> Id 2
-- Id 3
instance Functor Id where
<<<<<<< HEAD
  (<$>) = mapId
=======
  (<$>) ::
    (a -> b)
    -> Id a
    -> Id b
  (<$>) =
    error "todo: Course.Functor (<$>)#instance Id"
>>>>>>> 0501080f

-- | Maps a function on the List functor.
--
-- >>> (+1) <$> Nil
-- []
--
-- >>> (+1) <$> (1 :. 2 :. 3 :. Nil)
-- [2,3,4]
instance Functor List where
<<<<<<< HEAD
  (<$>) = map
=======
  (<$>) ::
    (a -> b)
    -> List a
    -> List b
  (<$>) =
    error "todo: Course.Functor (<$>)#instance List"
>>>>>>> 0501080f

-- | Maps a function on the Optional functor.
--
-- >>> (+1) <$> Empty
-- Empty
--
-- >>> (+1) <$> Full 2
-- Full 3
instance Functor Optional where
<<<<<<< HEAD
  (<$>) = mapOptional
=======
  (<$>) ::
    (a -> b)
    -> Optional a
    -> Optional b
  (<$>) =
    error "todo: Course.Functor (<$>)#instance Optional"
>>>>>>> 0501080f

-- | Maps a function on the reader ((->) t) functor.
--
-- >>> ((+1) <$> (*2)) 8
-- 17
instance Functor ((->) t) where
<<<<<<< HEAD
  (<$>) = (.)
=======
  (<$>) ::
    (a -> b)
    -> ((->) t a)
    -> ((->) t b)
  (<$>) =
    error "todo: Course.Functor (<$>)#((->) t)"
>>>>>>> 0501080f

-- | Anonymous map. Maps a constant value on a functor.
--
-- >>> 7 <$ (1 :. 2 :. 3 :. Nil)
-- [7,7,7]
--
-- prop> x <$ (a :. b :. c :. Nil) == (x :. x :. x :. Nil)
--
-- prop> x <$ Full q == Full x
(<$) ::
  Functor f =>
  a
  -> f b
  -> f a
<<<<<<< HEAD
(<$) x = (const x <$>)
=======
(<$) =
  error "todo: Course.Functor#(<$)"
>>>>>>> 0501080f

-- | Anonymous map producing unit value.
--
-- >>> void (1 :. 2 :. 3 :. Nil)
-- [(),(),()]
--
-- >>> void (Full 7)
-- Full ()
--
-- >>> void Empty
-- Empty
--
-- >>> void (+10) 5
-- ()
void ::
  Functor f =>
  f a
  -> f ()
<<<<<<< HEAD
void = (() <$)
=======
void =
  error "todo: Course.Functor#void"
>>>>>>> 0501080f

-----------------------
-- SUPPORT LIBRARIES --
-----------------------

-- | Maps a function on an IO program.
--
-- >>> reverse <$> (putStr "hi" P.>> P.return ("abc" :: List Char))
-- hi"cba"
instance Functor IO where
  (<$>) =
    P.fmap<|MERGE_RESOLUTION|>--- conflicted
+++ resolved
@@ -37,16 +37,11 @@
 -- >>> (+1) <$> Id 2
 -- Id 3
 instance Functor Id where
-<<<<<<< HEAD
-  (<$>) = mapId
-=======
   (<$>) ::
     (a -> b)
     -> Id a
     -> Id b
-  (<$>) =
-    error "todo: Course.Functor (<$>)#instance Id"
->>>>>>> 0501080f
+  (<$>) = mapId
 
 -- | Maps a function on the List functor.
 --
@@ -56,16 +51,11 @@
 -- >>> (+1) <$> (1 :. 2 :. 3 :. Nil)
 -- [2,3,4]
 instance Functor List where
-<<<<<<< HEAD
-  (<$>) = map
-=======
   (<$>) ::
     (a -> b)
     -> List a
     -> List b
-  (<$>) =
-    error "todo: Course.Functor (<$>)#instance List"
->>>>>>> 0501080f
+  (<$>) = map
 
 -- | Maps a function on the Optional functor.
 --
@@ -75,32 +65,22 @@
 -- >>> (+1) <$> Full 2
 -- Full 3
 instance Functor Optional where
-<<<<<<< HEAD
-  (<$>) = mapOptional
-=======
   (<$>) ::
     (a -> b)
     -> Optional a
     -> Optional b
-  (<$>) =
-    error "todo: Course.Functor (<$>)#instance Optional"
->>>>>>> 0501080f
+  (<$>) = mapOptional
 
 -- | Maps a function on the reader ((->) t) functor.
 --
 -- >>> ((+1) <$> (*2)) 8
 -- 17
 instance Functor ((->) t) where
-<<<<<<< HEAD
-  (<$>) = (.)
-=======
   (<$>) ::
     (a -> b)
     -> ((->) t a)
     -> ((->) t b)
-  (<$>) =
-    error "todo: Course.Functor (<$>)#((->) t)"
->>>>>>> 0501080f
+  (<$>) = (.)
 
 -- | Anonymous map. Maps a constant value on a functor.
 --
@@ -115,12 +95,7 @@
   a
   -> f b
   -> f a
-<<<<<<< HEAD
 (<$) x = (const x <$>)
-=======
-(<$) =
-  error "todo: Course.Functor#(<$)"
->>>>>>> 0501080f
 
 -- | Anonymous map producing unit value.
 --
@@ -139,12 +114,7 @@
   Functor f =>
   f a
   -> f ()
-<<<<<<< HEAD
 void = (() <$)
-=======
-void =
-  error "todo: Course.Functor#void"
->>>>>>> 0501080f
 
 -----------------------
 -- SUPPORT LIBRARIES --
